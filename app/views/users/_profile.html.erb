--- conflicted
+++ resolved
@@ -39,68 +39,6 @@
         <% end %>
       </div>
     </div>
-<<<<<<< HEAD
-
-    <div class="crayons-field">
-      <%= f.label :website_url, class: "crayons-field__label" %>
-      <%= f.text_field :website_url, maxlength: 100, class: "crayons-textfield", placeholder: "https://yoursite.com" %>
-    </div>
-
-    <div class="crayons-field">
-      <%= f.label :summary, class: "crayons-field__label" %>
-      <%= f.text_area :summary, maxlength: 200, class: "crayons-textfield", placeholder: "A short bio...", rows: 3 %>
-    </div>
-
-    <div class="crayons-field">
-      <%= f.label :location, class: "crayons-field__label" %>
-      <%= f.text_field :location, maxlength: 100, class: "crayons-textfield", placeholder: "Halifax, Nova Scotia" %>
-    </div>
-
-    <div class="crayons-field">
-      <%= f.label :education, "Industry", class: "crayons-field__label" %>
-      <%= f.text_field :education, maxlength: 100, class: "crayons-textfield" %>
-    </div>
-
-    <div class="crayons-field">
-      <%= f.label :employer_name, class: "crayons-field__label" %>
-      <%= f.text_field :employer_name, maxlength: 100, class: "crayons-textfield", placeholder: "Acme Inc." %>
-    </div>
-
-    <div class="crayons-field">
-      <%= f.label :employer_url, class: "crayons-field__label" %>
-      <%= f.text_field :employer_url, maxlength: 100, class: "crayons-textfield", placeholder: "https://dev.com" %>
-    </div>
-
-    <div class="crayons-field">
-      <%= f.label :employment_title, class: "crayons-field__label" %>
-      <%= f.text_field :employment_title, maxlength: 100, class: "crayons-textfield", placeholder: "Junior Frontend Engineer" %>
-    </div>
-
-    <div class="crayons-field" style="display:none">
-      <%= f.label :mostly_work_with, "Skills/Languages", class: "crayons-field__label" %>
-      <%= f.text_area :mostly_work_with, maxlength: 500, class: "crayons-textfield", rows: 5 %>
-      <p class="crayons-field__description">What tools and languages are you most experienced with? Are you specialized or more of a generalist?</p>
-    </div>
-
-    <div class="crayons-field" style="display:none">
-      <%= f.label :currently_learning, "I'm getting into", class: "crayons-field__label" %>
-      <%= f.text_area :currently_learning, maxlength: 500, class: "crayons-textfield", rows: 5 %>
-      <p class="crayons-field__description">What are you learning right now? What are the new tools and languages you're picking up in <%= Time.zone.now.year %>?</p>
-    </div>
-
-    <div class="crayons-field" style="display:none">
-      <%= f.label :currently_hacking_on, "My projects and hacks", class: "crayons-field__label" %>
-      <%= f.text_area :currently_hacking_on, maxlength: 500, class: "crayons-textfield", rows: 5 %>
-      <p class="crayons-field__description">What projects are currently occupying most of your time?</p>
-    </div>
-
-    <div class="crayons-field" style="display:none">
-      <%= f.label :available_for, class: "crayons-field__label" %>
-      <%= f.text_area :available_for, maxlength: 500, class: "crayons-textfield", rows: 5 %>
-      <p class="crayons-field__description">What kinds of collaborations or discussions are you available for? What's a good reason to say <em>Hey!</em> to you these days?</p>
-    </div>
-=======
->>>>>>> f428aa85fc564291df593f5648ff99968e1ddbbd
   </div>
 
   <% ProfileFieldGroup.non_empty_groups.each do |group| %>
@@ -131,74 +69,4 @@
   <div class="save-footer crayons-card mb-6 grid p-6">
     <button type="submit" class="crayons-btn">Save Profile Information</button>
   </div>
-<<<<<<< HEAD
-
-  <div class="crayons-card mb-6 grid gap-6 p-6">
-    <h2>Links</h2>
-
-    <div class="crayons-field">
-      <%= f.label :facebook_url, "Facebook profile URL", class: "crayons-field__label" %>
-      <%= f.url_field :facebook_url, class: "crayons-textfield", placeholder: "https://facebook.com/..." %>
-    </div>
-
-    <div class="crayons-field" style="display:none">
-      <%= f.label :youtube_url, "Youtube URL", class: "crayons-field__label" %>
-      <%= f.url_field :youtube_url, class: "crayons-textfield", placeholder: "https://www.youtube.com/channel/..." %>
-    </div>
-
-    <div class="crayons-field" style="display:none">
-      <%= f.label :stackoverflow_url, "Stack Overflow profile URL", class: "crayons-field__label" %>
-      <%= f.url_field :stackoverflow_url, class: "crayons-textfield", placeholder: "https://stackoverflow.com/users/..." %>
-    </div>
-
-    <div class="crayons-field">
-      <%= f.label :linkedin_url, "LinkedIn profile URL", class: "crayons-field__label" %>
-      <%= f.url_field :linkedin_url, class: "crayons-textfield", placeholder: "https://..." %>
-    </div>
-
-    <div class="crayons-field" style="display:none">
-      <%= f.label :behance_url, "Behance profile URL", class: "crayons-field__label" %>
-      <%= f.url_field :behance_url, class: "crayons-textfield", placeholder: "https://..." %>
-    </div>
-
-    <div class="crayons-field" style="display:none">
-      <%= f.label :dribbble_url, "Dribbble profile URL", class: "crayons-field__label" %>
-      <%= f.url_field :dribbble_url, class: "crayons-textfield", placeholder: "https://dribbble.com/..." %>
-    </div>
-
-    <div class="crayons-field" style="display:none">
-      <%= f.label :medium_url, "Medium profile URL", class: "crayons-field__label" %>
-      <%= f.url_field :medium_url, class: "crayons-textfield", placeholder: "https://..." %>
-    </div>
-
-    <div class="crayons-field" style="display:none">
-      <%= f.label :gitlab_url, "GitLab profile URL", class: "crayons-field__label" %>
-      <%= f.url_field :gitlab_url, class: "crayons-textfield", placeholder: "https://..." %>
-    </div>
-
-    <div class="crayons-field">
-      <%= f.label :instagram_url, "Instagram profile URL", class: "crayons-field__label" %>
-      <%= f.url_field :instagram_url, class: "crayons-textfield", placeholder: "https://..." %>
-    </div>
-
-    <div class="crayons-field" style="display:none">
-      <%= f.label :mastodon_url, "Mastodon profile URL", class: "crayons-field__label" %>
-      <%= f.url_field :mastodon_url, class: "crayons-textfield", placeholder: "https://..." %>
-    </div>
-
-    <div class="crayons-field" style="display:none">
-      <%= f.label :twitch_url, "Twitch profile URL", class: "crayons-field__label" %>
-      <%= f.url_field :twitch_url, class: "crayons-textfield", placeholder: "https://..." %>
-    </div>
-  </div>
-
-  <div class="save-footer crayons-card mb-6 grid gap-6 p-6">
-    <%= f.hidden_field :tab, value: @tab %>
-    <div>
-      <button type="submit" class="crayons-btn">Save</button>
-    </div>
-  </div>
-
-=======
->>>>>>> f428aa85fc564291df593f5648ff99968e1ddbbd
 <% end %>
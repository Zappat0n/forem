require "rails_helper"

RSpec.describe Moderator::BanishUserWorker, type: :worker do
  include_examples "#enqueues_on_correct_queue", "high_priority", 1

  describe "#perform" do
<<<<<<< HEAD
    let(:user) { create(:user, profile: create(:profile, :with_DEV_info)) }
=======
    let(:user) { create(:user) }
>>>>>>> 04ad534d
    let(:user2) { create(:user) }
    let(:admin) { create(:user, :super_admin) }

    before do
      user.profile.update!(currently_hacking_on: "text is here")
      create(:article, user_id: user.id)
      create(:article, user_id: user.id)
      create(:listing, user: user)
      ChatChannels::CreateWithUsers.call(users: [user, user2])
      user.follow(user2)
      described_class.new.perform(admin.id, user.id)
      user.reload
    end

    it "makes user suspended and username spam" do
      expect(user.username).to include("spam")
      expect(user.has_role?(:suspended)).to be true
    end

    it "deletes user content" do
      expect(user.reactions.count).to eq(0)
      expect(user.comments.count).to eq(0)
      expect(user.articles.count).to eq(0)
      expect(user.chat_channels.count).to eq(0)
      expect(user.follows.count).to eq(0)
      expect(user.listings.count).to eq(0)
    end

    it "reassigns profile info" do
      expect(user.profile.currently_hacking_on).to be_blank
    end

    it "creates an entry in the BanishedUsers table" do
      expect(BanishedUser.all.size).to be 1
    end

    it "records who banished a user" do
      expect(BanishedUser.last.banished_by).to eq admin
    end
  end
end<|MERGE_RESOLUTION|>--- conflicted
+++ resolved
@@ -4,11 +4,7 @@
   include_examples "#enqueues_on_correct_queue", "high_priority", 1
 
   describe "#perform" do
-<<<<<<< HEAD
-    let(:user) { create(:user, profile: create(:profile, :with_DEV_info)) }
-=======
     let(:user) { create(:user) }
->>>>>>> 04ad534d
     let(:user2) { create(:user) }
     let(:admin) { create(:user, :super_admin) }
 

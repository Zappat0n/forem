FactoryBot.define do
  sequence(:name) { |n| "tag#{n}" }

  factory :tag do
    name { generate :name }
    supported { true }
<<<<<<< HEAD

    trait :search_indexed do
      # rubocop:disable Style/SymbolProc
      after(:create) { |tag| tag.index_to_elasticsearch_inline }
      # rubocop:enable Style/SymbolProc
    end
=======
>>>>>>> 498056ea
  end
end<|MERGE_RESOLUTION|>--- conflicted
+++ resolved
@@ -4,14 +4,5 @@
   factory :tag do
     name { generate :name }
     supported { true }
-<<<<<<< HEAD
-
-    trait :search_indexed do
-      # rubocop:disable Style/SymbolProc
-      after(:create) { |tag| tag.index_to_elasticsearch_inline }
-      # rubocop:enable Style/SymbolProc
-    end
-=======
->>>>>>> 498056ea
   end
 end